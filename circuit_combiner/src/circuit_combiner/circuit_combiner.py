--- conflicted
+++ resolved
@@ -25,11 +25,7 @@
 
 # port number for gRPC server
 PORT_NUM = os.getenv("COMBINER_PORT", "5002")
-<<<<<<< HEAD
-MAX_THREADS = os.getenv("COMBINER_WORKERS", "0")
-=======
 MAX_WORKERS = os.getenv("COMBINER_WORKERS", "0")
->>>>>>> c1047a24
 
 
 # Exception class in case of invalid number of qubits
