--- conflicted
+++ resolved
@@ -30,17 +30,10 @@
 	HostPathIn              string `long:"sse-host-path-input" description:"The path to the folder that contains the data to be placed in the SSE container" default:"/in" env:"SSE_HOST_PATH_INPUT"`
 	HostPathOut             string `long:"sse-host-path-output" description:"The path to the folder that contains the data to be retrieved from the SSE container" default:"/out" env:"SSE_HOST_PATH_OUTPUT"`
 	SSELambdaEndpoint       string `long:"sse-lambda-endpoint" description:"Lambda endpoint" default:"http://localhost" env:"SSE_LAMBDA_ENDPOINT"`
-<<<<<<< HEAD
-	SSEResultFileName       string `long:"sse-result-file-name" description:"The name of the SSE result file to be uploaded to S3" default:"result.json" env:"SSE_RESULT_NAME"`
-	SSELogFileName          string `long:"sse-log-file-name" description:"The name of the SSE log file to be uploaded to S3" default:"ssecontainer.log" env:"SSE_LOG_NAME"`
-	TimeoutSSE              int    `long:"timeout-sse" description:"SSE container timeout period in seconds" default:"300" env:"SSE_TIMEOUT"`
-	MaxFileSize             int64  `long:"sse-max-file-size" description:"Max file size for API Gateway" default:"10485760" env:"SSE_PROVIDER_API_MAX_SIZE_IN_BYTE"`
-=======
 	SSEResultFileName       string `long:"sse-result-name" description:"The name of the SSE result file to be uploaded to S3" default:"result.json" env:"SSE_RESULT_NAME"`
 	SSELogFileName          string `long:"sse-log-name" description:"The name of the SSE log file to be uploaded to S3" default:"ssecontainer.log" env:"SSE_LOG_NAME"`
 	SSETimeout              int    `long:"sse-timeout" description:"SSE container timeout period in seconds" default:"300" env:"SSE_TIMEOUT"`
 	MaxFileSize             int64  `long:"sse-provider-api-max-size" description:"Max file size for API Gateway" default:"10485760" env:"SSE_PROVIDER_API_MAX_SIZE_IN_BYTE"`
->>>>>>> c1047a24
 	UserProgramName         string `long:"sse-user-program-name" description:"The name of the file that runs inside the SSE container" default:"userprogram.py" env:"SSE_USER_PROGRAM_NAME"`
 	GatewayRouterListenHost string `long:"sse-gateway-router-listen-host" description:"listening host address or name of gRPC server" default:"0.0.0.0" env:"SSE_GATEWAY_ROUTER_LISTEN_HOST"`
 	GatewayRouterListenPort int32  `long:"sse-gateway-router-listen-port" description:"listening port number of gRPC server" default:"5001" env:"SSE_GATEWAY_ROUTER_LISTEN_PORT"`
